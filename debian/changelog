--- conflicted
+++ resolved
@@ -1,4 +1,9 @@
-<<<<<<< HEAD
+localslackirc (1.16-1) UNRELEASED; urgency=medium
+
+  * New upstream release
+
+ -- Salvo 'LtWorf' Tomaselli <tiposchi@tiscali.it>  Sun, 05 Jun 2022 09:13:40 +0200
+
 localslackirc (1.15-3) unstable; urgency=medium
 
   * Fix the fix with autopkgtest
@@ -10,13 +15,6 @@
   * Fix autotest
 
  -- Salvo 'LtWorf' Tomaselli <tiposchi@tiscali.it>  Sun, 05 Jun 2022 01:09:02 +0200
-=======
-localslackirc (1.16-1) UNRELEASED; urgency=medium
-
-  * New upstream release
-
- -- Salvo 'LtWorf' Tomaselli <tiposchi@tiscali.it>  Thu, 26 May 2022 10:46:21 +0200
->>>>>>> 8b9d1deb
 
 localslackirc (1.15-1) unstable; urgency=medium
 
